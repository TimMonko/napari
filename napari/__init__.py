--- conflicted
+++ resolved
@@ -1,23 +1,11 @@
-<<<<<<< HEAD
-# leave first due to circular imports if plugin exceptions are raised
-# on startup (we need to be able to show the napari version in the traceback.)
-try:
-    from ._version import version as __version__
-except ImportError:
-    __version__ = "unknown"
-=======
 try:
     from ._version import version as __version__
 except ImportError:
     __version__ = "not-installed"
->>>>>>> 150abc1f
 
 import os
 from distutils.version import StrictVersion
 from pathlib import Path
-<<<<<<< HEAD
-from qtpy import API_NAME
-=======
 
 try:
     from qtpy import API_NAME
@@ -31,7 +19,6 @@
             'or "pip install napari[pyqt5]" for PyQt5'
         ) from e
     raise
->>>>>>> 150abc1f
 
 
 if API_NAME == 'PySide2':
