--- conflicted
+++ resolved
@@ -181,14 +181,11 @@
         self.viewer.camera.events.zoom.connect(self._on_cursor)
         self.viewer.layers.events.reordered.connect(self._update_scenegraph)
         self.viewer.layers.events.removed.connect(self._remove_layer)
-<<<<<<< HEAD
         self.viewer.layers.selection.events.connect(
             self._highlight_selected_grid
         )
         self.viewer.grid.events.connect(self._update_scenegraph)
-=======
         self.viewer._overlays.events.connect(self._update_viewer_overlays)
->>>>>>> f7b69983
         self.destroyed.connect(self._disconnect_theme)
 
         self._update_scenegraph()
@@ -621,16 +618,12 @@
         self.layer_to_visual[napari_layer] = vispy_layer
         self._layer_overlay_to_visual[napari_layer] = {}
 
-<<<<<<< HEAD
         napari_layer.events.visible.connect(self._update_scenegraph)
-=======
-        napari_layer.events.visible.connect(self._reorder_layers)
         overlay_callback = partial(self._update_layer_overlays, napari_layer)
         napari_layer._overlays.events.added.connect(overlay_callback)
         napari_layer._overlays.events.removed.connect(overlay_callback)
         napari_layer._overlays.events.changed.connect(overlay_callback)
         self._overlay_callbacks[napari_layer] = overlay_callback
->>>>>>> f7b69983
         self.viewer.camera.events.angles.connect(vispy_layer._on_camera_move)
 
         # create overlay visuals for this layer
@@ -653,15 +646,11 @@
         None
         """
         layer = event.value
-<<<<<<< HEAD
-        layer.events.visible.disconnect(self._update_scenegraph)
-=======
         disconnect_events(layer.events, self)
         disconnect_events(
             layer._overlays.events, self._overlay_callbacks[layer]
         )
         del self._overlay_callbacks[layer]
->>>>>>> f7b69983
         vispy_layer = self.layer_to_visual[layer]
         disconnect_events(self.viewer.camera.events, vispy_layer)
         vispy_layer.close()
@@ -710,18 +699,12 @@
         self._overlay_to_visuals.setdefault(overlay, []).append(vispy_overlay)
 
     def _update_viewer_overlays(self):
-<<<<<<< HEAD
         for overlay in list(self._overlay_to_visuals):
             if isinstance(overlay, CanvasOverlay):
                 overlay.events.gridded.disconnect(self._update_scenegraph)
-            overlay_visuals = self._overlay_to_visuals.pop(overlay)
-            for overlay_visual in overlay_visuals:
-                overlay_visual.close()
-=======
-        for overlay in list(self._overlay_to_visual):
-            vispy_overlay = self._overlay_to_visual.pop(overlay)
-            vispy_overlay.close()
->>>>>>> f7b69983
+            vispy_overlays = self._overlay_to_visuals.pop(overlay)
+            for vispy_overlay in vispy_overlays:
+                vispy_overlay.close()
 
         for overlay in self.viewer._overlays.values():
             if self.viewer.grid.enabled and getattr(overlay, 'gridded', True):
@@ -738,33 +721,19 @@
                     self._add_viewer_overlay(overlay, view.scene)
 
     def _update_layer_overlays(self, layer: Layer) -> None:
-<<<<<<< HEAD
         # reparenting does not work well with grid mode (we end up with overlay visuals
         # "clipping" where the grid cell boundary used to be...) so we just remake them
         # whenever we need to change them
         self._remove_layer_overlays(layer)
-=======
-        """Update the overlay visuals for each layer in the canvas.
-
-        Also ensures that overlays are properly assigned parents depending on
-        they class (canvas vs scene overlays).
-        """
-        # reparenting does not work well in a few cases (we end up with overlay visuals
-        # "clipping" through the canvas edges) so we just remake them
-        # whenever we need to change them.
-        for overlay in list(self._layer_overlay_to_visual[layer]):
-            vispy_overlay = self._layer_overlay_to_visual[layer].pop(overlay)
-            vispy_overlay.close()
->>>>>>> f7b69983
 
         overlay_models = layer._overlays.values()
         for overlay in overlay_models:
             with layer.events._overlays.blocker():
-                overlay_visual = create_vispy_overlay(overlay, layer=layer)
-            self._layer_overlay_to_visual[layer][overlay] = overlay_visual
+                vispy_overlay = create_vispy_overlay(overlay, layer=layer)
+            self._layer_overlay_to_visual[layer][overlay] = vispy_overlay
 
         # set parent node appropriately and connect events
-        for overlay, overlay_visual in self._layer_overlay_to_visual[
+        for overlay, vispy_overlay in self._layer_overlay_to_visual[
             layer
         ].items():
             if isinstance(overlay, CanvasOverlay):
@@ -777,20 +746,12 @@
                 else:
                     view = self.view
 
-<<<<<<< HEAD
-                overlay_visual.node.parent = view
+                vispy_overlay.node.parent = view
             else:
-                overlay_visual.node.parent = self.layer_to_visual[layer].node
+                vispy_overlay.node.parent = self.layer_to_visual[layer].node
 
             # needed to bring up to date to the viewer
-            overlay_visual.reset()
-=======
-            vispy_overlay = create_vispy_overlay(
-                overlay, layer=layer, parent=parent
-            )
-
-            self._layer_overlay_to_visual[layer][overlay] = vispy_overlay
->>>>>>> f7b69983
+            vispy_overlay.reset()
 
     def _remove_layer_overlays(self, layer: Layer) -> None:
         for overlay in list(self._layer_overlay_to_visual[layer]):
