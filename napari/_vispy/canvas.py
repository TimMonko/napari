"""VispyCanvas class."""

from __future__ import annotations

from typing import TYPE_CHECKING
from weakref import WeakSet

import numpy as np
from superqt.utils import qthrottled
from vispy.scene import SceneCanvas as SceneCanvas_, Widget

from napari._vispy.camera import VispyCamera
from napari._vispy.mouse_event import NapariMouseEvent
from napari._vispy.utils.cursor import QtCursorVisual
from napari._vispy.utils.gl import get_max_texture_sizes
from napari._vispy.utils.visual import create_vispy_overlay
from napari.components.overlays import CanvasOverlay
from napari.utils._proxies import ReadOnlyWrapper
from napari.utils.colormaps.standardize_color import transform_color
from napari.utils.interactions import (
    mouse_double_click_callbacks,
    mouse_move_callbacks,
    mouse_press_callbacks,
    mouse_release_callbacks,
    mouse_wheel_callbacks,
)
from napari.utils.theme import get_theme

if TYPE_CHECKING:
    from collections.abc import Callable

    import numpy.typing as npt
    from qtpy.QtCore import Qt, pyqtBoundSignal
    from qtpy.QtGui import QCursor, QImage
    from vispy.app.backends._qt import CanvasBackendDesktop
    from vispy.app.canvas import DrawEvent, MouseEvent, ResizeEvent

    from napari._vispy.layers.base import VispyBaseLayer
    from napari._vispy.overlays.base import VispyBaseOverlay
    from napari.components import ViewerModel
    from napari.components.overlays import Overlay
    from napari.layers import Layer
    from napari.utils.events.event import Event
    from napari.utils.key_bindings import KeymapHandler


class NapariSceneCanvas(SceneCanvas_):
    """Vispy SceneCanvas used to allow for ignoring mouse wheel events with modifiers."""

    def _process_mouse_event(self, event: MouseEvent):
        """Ignore mouse wheel events which have modifiers."""
        if event.type == 'mouse_wheel' and len(event.modifiers) > 0:
            return
        if event.handled:
            return
        super()._process_mouse_event(event)


class VispyCanvas:
    """Class for our QtViewer class to interact with Vispy SceneCanvas. Also
    connects Vispy SceneCanvas events to the napari ViewerModel and vice versa.

    Parameters
    ----------
    viewer : napari.components.ViewerModel
        Napari viewer containing the rendered scene, layers, and controls.

    Attributes
    ----------
    layer_to_visual : dict(napari.layers, napari._vispy.layers)
        A mapping of the napari layers that have been added to the viewer and their corresponding vispy counterparts.
    max_texture_sizes : Tuple[int, int]
        The max textures sizes as a (2d, 3d) tuple.
    viewer : napari.components.ViewerModel
        Napari viewer containing the rendered scene, layers, and controls.
    view : vispy.scene.widgets.viewbox.ViewBox
        Rectangular widget in which a subscene is rendered.
    camera : napari._vispy.VispyCamera
        The camera class which contains both the 2d and 3d camera used to describe the perspective by which a
        scene is viewed and interacted with.
    _cursors : QtCursorVisual
        A QtCursorVisual enum with as names the names of particular cursor styles and as value either a staticmethod
        creating a bitmap or a Qt.CursorShape enum value corresponding to the particular cursor name. This enum only
        contains cursors supported by Napari in Vispy.
    _key_map_handler : napari.utils.key_bindings.KeymapHandler
        KeymapHandler handling the calling functionality when keys are pressed that have a callback function mapped.
    _last_theme_color : Optional[npt.NDArray[np.float]]
        Theme color represented as numpy ndarray of shape (4,) before theme change
        was applied.
    _overlay_to_visual : dict(napari.components.overlays, napari._vispy.overlays)
        A mapping of the napari overlays that are part of the viewer and their corresponding Vispy counterparts.
    _scene_canvas : napari._vispy.canvas.NapariSceneCanvas
        SceneCanvas which automatically draws the contents of a scene. It is ultimately a VispySceneCanvas, but allows
        for ignoring mousewheel events with modifiers.
    """

    _instances: WeakSet[VispyCanvas] = WeakSet()

    def __init__(
        self,
        viewer: ViewerModel,
        key_map_handler: KeymapHandler,
        *args,
        **kwargs,
    ) -> None:
        # Since the base class is frozen we must create this attribute
        # before calling super().__init__().
        self.max_texture_sizes = None
        self._last_theme_color = None
        self._background_color_override = None
        self.viewer = viewer
        self._scene_canvas = NapariSceneCanvas(
            *args, keys=None, vsync=True, **kwargs
        )
        self.grid = self.central_widget.add_grid(border_width=0)
        self.views = []
        self.cameras = []
        self.views.append(self.grid.add_view(0, 0, border_width=0))
        self.cameras.append(
            VispyCamera(self.views[0], self.viewer.camera, self.viewer.dims)
        )
        self.layer_to_visual: dict[Layer, VispyBaseLayer] = {}
        self._overlay_to_visual: dict[Overlay, VispyBaseOverlay] = {}
        self._layer_overlay_to_visual: dict[
            Layer, dict[Overlay, VispyBaseOverlay]
        ] = {}
        self._key_map_handler = key_map_handler
        self._instances.add(self)

        self.bgcolor = transform_color(
            get_theme(self.viewer.theme).canvas.as_hex()
        )[0]

        # Call get_max_texture_sizes() here so that we query OpenGL right
        # now while we know a Canvas exists. Later calls to
        # get_max_texture_sizes() will return the same results because it's
        # using an lru_cache.
        self.max_texture_sizes = get_max_texture_sizes()

        for overlay in self.viewer._overlays.values():
            self._add_overlay_to_visual(overlay)

        self._scene_canvas.events.ignore_callback_errors = False
        self._scene_canvas.context.set_depth_func('lequal')

        # Connecting events from SceneCanvas
        self._scene_canvas.events.key_press.connect(
            self._key_map_handler.on_key_press
        )
        self._scene_canvas.events.key_release.connect(
            self._key_map_handler.on_key_release
        )
        self._scene_canvas.events.draw.connect(self.enable_dims_play)
        self._scene_canvas.events.mouse_double_click.connect(
            self._on_mouse_double_click
        )
        self._scene_canvas.events.mouse_move.connect(
            qthrottled(self._on_mouse_move, timeout=5)
        )
        self._scene_canvas.events.mouse_press.connect(self._on_mouse_press)
        self._scene_canvas.events.mouse_release.connect(self._on_mouse_release)
        self._scene_canvas.events.mouse_wheel.connect(self._on_mouse_wheel)
        self._scene_canvas.events.resize.connect(self.on_resize)
        self._scene_canvas.events.draw.connect(self.on_draw)
        self.viewer.cursor.events.style.connect(self._on_cursor)
        self.viewer.cursor.events.size.connect(self._on_cursor)
        self.viewer.events.theme.connect(self._on_theme_change)
        self.viewer.camera.events.mouse_pan.connect(self._on_interactive)
        self.viewer.camera.events.mouse_zoom.connect(self._on_interactive)
        self.viewer.camera.events.zoom.connect(self._on_cursor)
        self.viewer.layers.events.reordered.connect(self._reorder_layers)
        self.viewer.layers.events.removed.connect(self._remove_layer)
        self.viewer.grid.events.connect(self._on_grid_change)
        self.destroyed.connect(self._disconnect_theme)

        self._on_grid_change()

    @property
    def events(self):
        # This is backwards compatible with the old events system
        # https://github.com/napari/napari/issues/7054#issuecomment-2205548968
        return self._scene_canvas.events

    @property
    def destroyed(self) -> pyqtBoundSignal:
        return self._scene_canvas._backend.destroyed

    @property
    def native(self) -> CanvasBackendDesktop:
        """Returns the native widget of the Vispy SceneCanvas."""
        return self._scene_canvas.native

    @property
    def screen_changed(self) -> Callable:
        """Bound method returning signal indicating whether the window screen has changed."""
        return self._scene_canvas._backend.screen_changed

    @property
    def background_color_override(self) -> str | None:
        """Background color of VispyCanvas.view returned as hex string. When not None, color is shown instead of
        VispyCanvas.bgcolor. The setter expects str (any in vispy.color.get_color_names) or hex starting
        with # or a tuple | np.array ({3,4},) with values between 0 and 1.

        """
        if self.views[0] in self.central_widget._widgets:
            return self.views[0].bgcolor.hex
        return None

    @background_color_override.setter
    def background_color_override(
        self, value: str | npt.ArrayLike | None
    ) -> None:
        for view in self.views:
            view.bgcolor = value if value else None

    def _on_theme_change(self, event: Event) -> None:
        self._set_theme_change(event.value)

    def _set_theme_change(self, theme: str) -> None:
        from napari.utils.theme import get_theme

        # Note 1. store last requested theme color, in case we need to reuse it
        # when clearing the background_color_override, without needing to
        # keep track of the viewer.
        # Note 2. the reason for using the `as_hex` here is to avoid
        # `UserWarning` which is emitted when RGB values are above 1
        self._last_theme_color = transform_color(
            get_theme(theme).canvas.as_hex()
        )[0]
        self.bgcolor = self._last_theme_color

    def _disconnect_theme(self) -> None:
        self.viewer.events.theme.disconnect(self._on_theme_change)

    @property
    def bgcolor(self) -> str:
        """Background color of the vispy scene canvas as a hex string. The setter expects str
        (any in vispy.color.get_color_names) or hex starting with # or a tuple | np.array ({3,4},)
        with values between 0 and 1."""
        return self._scene_canvas.bgcolor.hex

    @bgcolor.setter
    def bgcolor(self, value: str | npt.ArrayLike) -> None:
        self._scene_canvas.bgcolor = value

    @property
    def central_widget(self) -> Widget:
        """Overrides SceneCanvas.central_widget to make border_width=0"""
        if self._scene_canvas._central_widget is None:
            self._scene_canvas._central_widget = Widget(
                size=self.size,
                parent=self._scene_canvas.scene,
                border_width=0,
            )
        return self._scene_canvas._central_widget

    @property
    def size(self) -> tuple[int, int]:
        """Return canvas size as tuple (height, width) or accepts size as tuple (height, width)
        and sets Vispy SceneCanvas size as (width, height)."""
        return self._scene_canvas.size[::-1]

    @size.setter
    def size(self, size: tuple[int, int]):
        self._scene_canvas.size = size[::-1]

    @property
    def cursor(self) -> QCursor:
        """Cursor associated with native widget"""
        return self.native.cursor()

    @cursor.setter
    def cursor(self, q_cursor: QCursor | Qt.CursorShape):
        """Setting the cursor of the native widget"""
        self.native.setCursor(q_cursor)

    def _on_cursor(self) -> None:
        """Create a QCursor based on the napari cursor settings and set in Vispy."""

        cursor = self.viewer.cursor.style
        brush_overlay = self.viewer._brush_circle_overlay
        brush_overlay.visible = False

        if cursor in {'square', 'circle', 'circle_frozen'}:
            # Scale size by zoom if needed
            size = self.viewer.cursor.size
            if self.viewer.cursor.scaled:
                size *= self.viewer.camera.zoom

            size = int(size)

            # make sure the square fits within the current canvas
            if (
                size < 8 or size > (min(*self.size) - 4)
            ) and cursor != 'circle_frozen':
                self.cursor = QtCursorVisual['cross'].value
            elif cursor.startswith('circle'):
                brush_overlay.size = size
                if cursor == 'circle_frozen':
                    self.cursor = QtCursorVisual['standard'].value
                    brush_overlay.position_is_frozen = True
                else:
                    self.cursor = QtCursorVisual.blank()
                    brush_overlay.position_is_frozen = False
                brush_overlay.visible = True
            else:
                self.cursor = QtCursorVisual.square(size)
        elif cursor == 'crosshair':
            self.cursor = QtCursorVisual.crosshair()
        else:
            self.cursor = QtCursorVisual[cursor].value

    def delete(self) -> None:
        """Schedules the native widget for deletion"""
        self.native.deleteLater()

    def _on_interactive(self) -> None:
        """Link interactive attributes of view and viewer."""
        # Is this should be changed or renamed?
        for view in self.views:
            view.interactive = (
                self.viewer.camera.mouse_zoom or self.viewer.camera.mouse_pan
            )

    def _map_canvas2world(
        self,
        position: tuple[int, ...],
    ) -> tuple[float, float]:
        """Map position from canvas pixels into world coordinates.

        Parameters
        ----------
        position : list(int, int)
            Position in canvas (x, y).

        Returns
        -------
        coords : tuple of two floats
            Position in world coordinates, matches the total dimensionality
            of the viewer.
        """
        nd = self.viewer.dims.ndisplay
        # TODO: properly get position in correct subview
        transform = self.views[0].scene.transform
        # cartesian to homogeneous coordinates
        mapped_position = transform.imap(list(position))
        if nd == 3:
            mapped_position = mapped_position[0:nd] / mapped_position[nd]
        else:
            mapped_position = mapped_position[0:nd]
        position_world_slice = np.array(mapped_position[::-1])
        # handle position for 3D views of 2D data
        nd_point = len(self.viewer.dims.point)
        if nd_point < nd:
            position_world_slice = position_world_slice[-nd_point:]

        position_world = list(self.viewer.dims.point)
        for i, d in enumerate(self.viewer.dims.displayed):
            position_world[d] = position_world_slice[i]

        return tuple(position_world)

    def _process_mouse_event(
        self, mouse_callbacks: Callable, event: MouseEvent
    ) -> None:
        """Add properties to the mouse event before passing the event to the
        napari events system. Called whenever the mouse moves or is clicked.
        As such, care should be taken to reduce the overhead in this function.
        In future work, we should consider limiting the frequency at which
        it is called.

        This method adds following:
            position: the position of the click in world coordinates.
            view_direction: a unit vector giving the direction of the camera in
                world coordinates.
            up_direction: a unit vector giving the direction of the camera that is
                up in world coordinates.
            dims_displayed: a list of the dimensions currently being displayed
                in the viewer. This comes from viewer.dims.displayed.
            dims_point: the indices for the data in view in world coordinates.
                This comes from viewer.dims.point

        Parameters
        ----------
        mouse_callbacks : Callable
            Mouse callbacks function.
        event : vispy.app.canvas.MouseEvent
            The vispy mouse event that triggered this method.

        Returns
        -------
        None
        """
        if event.pos is None:
            return

        napari_event = NapariMouseEvent(
            event=event,
            view_direction=self._calculate_view_direction(event.pos),
            up_direction=self.viewer.camera.calculate_nd_up_direction(
                self.viewer.dims.ndim, self.viewer.dims.displayed
            ),
            camera_zoom=self.viewer.camera.zoom,
            position=self._map_canvas2world(event.pos),
            dims_displayed=list(self.viewer.dims.displayed),
            dims_point=list(self.viewer.dims.point),
        )

        # Update the cursor position
        self.viewer.cursor._view_direction = napari_event.view_direction
        self.viewer.cursor.position = napari_event.position

        # Put a read only wrapper on the event
        read_only_event = ReadOnlyWrapper(
            napari_event, exceptions=('handled',)
        )
        mouse_callbacks(self.viewer, read_only_event)

        layer = self.viewer.layers.selection.active
        if layer is not None:
            mouse_callbacks(layer, read_only_event)

    def _on_mouse_double_click(self, event: MouseEvent) -> None:
        """Called whenever a mouse double-click happen on the canvas

        Parameters
        ----------
        event : vispy.app.canvas.MouseEvent
            The vispy mouse event that triggered this method. The `event.type` will always be `mouse_double_click`

        Returns
        -------
        None

        Notes
        -----

        Note that this triggers in addition to the usual mouse press and mouse release.
        Therefore a double click from the user will likely triggers the following event in sequence:

             - mouse_press
             - mouse_release
             - mouse_double_click
             - mouse_release
        """
        self._process_mouse_event(mouse_double_click_callbacks, event)

    def _on_mouse_move(self, event: MouseEvent) -> None:
        """Called whenever mouse moves over canvas.

        Parameters
        ----------
        event : vispy.event.Event
            The vispy event that triggered this method.

        Returns
        -------
        None
        """
        self._process_mouse_event(mouse_move_callbacks, event)

    def _on_mouse_press(self, event: MouseEvent) -> None:
        """Called whenever mouse pressed in canvas.

        Parameters
        ----------
        event : vispy.app.canvas.MouseEvent
            The vispy mouse event that triggered this method.

        Returns
        -------
        None
        """
        self._process_mouse_event(mouse_press_callbacks, event)

    def _on_mouse_release(self, event: MouseEvent) -> None:
        """Called whenever mouse released in canvas.

        Parameters
        ----------
        event : vispy.app.canvas.MouseEvent
            The vispy mouse event that triggered this method.

        Returns
        -------
        None
        """
        self._process_mouse_event(mouse_release_callbacks, event)

    def _on_mouse_wheel(self, event: MouseEvent) -> None:
        """Called whenever mouse wheel activated in canvas.

        Parameters
        ----------
        event : vispy.app.canvas.MouseEvent
            The vispy mouse event that triggered this method.

        Returns
        -------
        None
        """
        self._process_mouse_event(mouse_wheel_callbacks, event)

    @property
    def _canvas_corners_in_world(self) -> npt.NDArray:
        """Location of the corners of canvas in world coordinates.

        Returns
        -------
        corners : np.ndarray
            Coordinates of top left and bottom right canvas pixel in the world.
        """
        # Find corners of canvas in world coordinates
        top_left = self._map_canvas2world((0, 0))
        bottom_right = self._map_canvas2world(self._scene_canvas.size)
        return np.array([top_left, bottom_right])

    def on_draw(self, event: DrawEvent) -> None:
        """Called whenever the canvas is drawn.

        This is triggered from vispy whenever new data is sent to the canvas or
        the camera is moved and is connected in the `QtViewer`.

        Parameters
        ----------
        event : vispy.app.canvas.DrawEvent
            The draw event from the vispy canvas.

        Returns
        -------
        None
        """
        # The canvas corners in full world coordinates (i.e. across all layers).
        canvas_corners_world = self._canvas_corners_in_world
        for layer in self.viewer.layers:
            # The following condition should mostly be False. One case when it can
            # be True is when a callback connected to self.viewer.dims.events.ndisplay
            # is executed before layer._slice_input has been updated by another callback
            # (e.g. when changing self.viewer.dims.ndisplay from 3 to 2).
            displayed_sorted = sorted(layer._slice_input.displayed)
            nd = len(displayed_sorted)
            if nd > self.viewer.dims.ndisplay:
                displayed_axes = displayed_sorted
            else:
                displayed_axes = list(self.viewer.dims.displayed[-nd:])
            layer._update_draw(
                scale_factor=1
                / self.viewer.camera.zoom,  # this was previously self.viewer.camera.zoom; however, this can be out of sync with the camera zoom because the viewer value is used before the zoom value gets updated by Camera.on_draw
                corner_pixels_displayed=canvas_corners_world[
                    :, displayed_axes
                ],
                shape_threshold=self._scene_canvas.size,
            )

    def on_resize(self, event: ResizeEvent) -> None:
        """Called whenever canvas is resized.

        Parameters
        ----------
        event : vispy.app.canvas.ResizeEvent
            The vispy event that triggered this method.

        Returns
        -------
        None
        """
        self.viewer._canvas_size = self.size

    def add_layer_visual_mapping(
        self, napari_layer: Layer, vispy_layer: VispyBaseLayer
    ) -> None:
        """Maps a napari layer to its corresponding vispy layer and sets the parent scene of the vispy layer.

        Parameters
        ----------
        napari_layer :
            Any napari layer, the layer type is the same as the vispy layer.
        vispy_layer :
            Any vispy layer, the layer type is the same as the napari layer.

        Returns
        -------
        None
        """
        self.layer_to_visual[napari_layer] = vispy_layer
<<<<<<< HEAD
        self._on_grid_change()
=======
        self._layer_overlay_to_visual[napari_layer] = {}
>>>>>>> 4a88c15b

        napari_layer.events.visible.connect(self._reorder_layers)
        self.viewer.camera.events.angles.connect(vispy_layer._on_camera_move)

        # create overlay visuals for this layer
        self._update_layer_overlays_to_visual(napari_layer)
        # we need to trigger _on_matrix_change once after adding the overlays so that
        # all children nodes are assigned the correct transforms
        vispy_layer._on_matrix_change()
        self._reorder_layers()

    def _remove_layer(self, event: Event) -> None:
        """Upon receiving event closes the Vispy visual, deletes it and reorders the still existing layers.

        Parameters
        ----------
        event : napari.utils.events.event.Event
            The event causing a particular layer to be removed

        Returns
        -------
        None
        """
        layer = event.value
        layer.events.visible.disconnect(self._reorder_layers)
        vispy_layer = self.layer_to_visual[layer]
        self.viewer.camera.events.disconnect(vispy_layer._on_camera_move)
        vispy_layer.close()
        del vispy_layer
        del self.layer_to_visual[layer]
        self._remove_layer_overlays_to_visual(layer)
        del self._layer_overlay_to_visual[layer]
        self._reorder_layers()

    def _reorder_layers(self) -> None:
        """When the list is reordered, propagate changes to draw order."""
        first_visible_found = False

        for i, layer in enumerate(self.viewer.layers):
            vispy_layer = self.layer_to_visual[layer]
            vispy_layer.order = i

            # the bottommost visible layer needs special treatment for blending
            if layer.visible and not first_visible_found:
                vispy_layer.first_visible = True
                first_visible_found = True
            else:
                vispy_layer.first_visible = False
            vispy_layer._on_blending_change()

        self._scene_canvas._draw_order.clear()
        self._scene_canvas.update()

    def _add_overlay_to_visual(self, overlay: Overlay) -> None:
        """Create vispy overlay and add to dictionary of overlay visuals"""
        if isinstance(overlay, CanvasOverlay):
<<<<<<< HEAD
            vispy_overlay = create_vispy_overlay(
                overlay=overlay, viewer=self.viewer
            )
            vispy_overlay.node.parent = self.grid
        elif isinstance(overlay, SceneOverlay):
            for view in self.views:
                vispy_overlay = create_vispy_overlay(
                    overlay=overlay, viewer=self.viewer
                )
                vispy_overlay.node.parent = view.scene
=======
            vispy_overlay.node.parent = self.view
        else:
            vispy_overlay.node.parent = self.view.scene
>>>>>>> 4a88c15b
        self._overlay_to_visual[overlay] = vispy_overlay

    def _update_layer_overlays_to_visual(self, layer: Layer) -> None:
        overlay_models = layer._overlays.values()

        # add missing overlay visuals
        for overlay in overlay_models:
            if overlay in self._layer_overlay_to_visual[layer]:
                continue

            with layer.events._overlays.blocker():
                overlay_visual = create_vispy_overlay(overlay, layer=layer)
            self._layer_overlay_to_visual[layer][overlay] = overlay_visual

        # remove stale ones if any
        for overlay in list(self._layer_overlay_to_visual[layer]):
            if overlay not in overlay_models:
                overlay_visual = self._layer_overlay_to_visual[layer].pop(
                    overlay
                )
                overlay_visual.close()

        # set parent node appropriately and connect events
        for overlay, overlay_visual in self._layer_overlay_to_visual[
            layer
        ].items():
            if isinstance(overlay, CanvasOverlay):
                overlay_visual.node.parent = self.view
            else:
                overlay_visual.node.parent = self.layer_to_visual[layer].node

    def _remove_layer_overlays_to_visual(self, layer: Layer) -> None:
        for overlay in list(self._layer_overlay_to_visual[layer]):
            overlay_visual = self._layer_overlay_to_visual[layer].pop(overlay)
            overlay_visual.close()

    def _calculate_view_direction(
        self, event_pos: tuple[float, float]
    ) -> npt.NDArray[np.float64] | None:
        """calculate view direction by ray shot from the camera"""
        # this method is only implemented for 3 dimension
        if self.viewer.dims.ndisplay == 2:
            return None

        if self.viewer.dims.ndim == 2:
            return self.viewer.camera.calculate_nd_view_direction(
                self.viewer.dims.ndim, self.viewer.dims.displayed
            )
        x, y = event_pos
        w, h = self.size
        nd = self.viewer.dims.ndisplay

        # TODO: properly get position in correct subview
        transform = self.views[0].scene.transform
        # map click pos to scene coordinates
        click_scene = transform.imap([x, y, 0, 1])
        # canvas center at infinite far z- (eye position in canvas coordinates)
        eye_canvas = [w / 2, h / 2, -1e10, 1]
        # map eye pos to scene coordinates
        eye_scene = transform.imap(eye_canvas)
        # homogeneous coordinate to cartesian
        click_scene = click_scene[0:nd] / click_scene[nd]
        # homogeneous coordinate to cartesian
        eye_scene = eye_scene[0:nd] / eye_scene[nd]

        # calculate direction of the ray
        d = click_scene - eye_scene
        d = d[0:nd]
        d = d / np.linalg.norm(d)
        # xyz to zyx
        d: list[float] = list(d[::-1])
        # convert to nd view direction
        view_direction_nd = np.zeros(self.viewer.dims.ndim, dtype=np.float64)
        view_direction_nd[list(self.viewer.dims.displayed)] = d
        return view_direction_nd

    def screenshot(self) -> QImage:
        """Return a QImage based on what is shown in the viewer."""
        return self.native.grabFramebuffer()

    def enable_dims_play(self, *args) -> None:
        """Enable playing of animation. False if awaiting a draw event"""
        self.viewer.dims._play_ready = True

    def _on_grid_change(self, event=None):
        for camera in self.cameras:
            camera._2D_camera.parent = None
            camera._3D_camera.parent = None
            self._scene_canvas.events.draw.disconnect(camera.on_draw)
        self.cameras.clear()

        while len(self.grid.children) > 1:
            view = self.grid.children[-1]
            # remove_widget is bugged and does not remove from children fully, so we also set parent to None
            view.parent = None
            self.grid.remove_widget(view)

        for napari_layer in self.viewer.layers:
            vispy_layer = self.layer_to_visual[napari_layer]
            if self.viewer.grid.enabled:
                row, col = self.viewer.grid.position(
                    self.viewer.layers.index(napari_layer),
                    len(self.viewer.layers),
                )
                view = self.grid[col, row]
                vispy_layer.node.parent = view.scene
                # TODO: a bit overkill for now, we should only need napari to communicate with
                # all the cameras OR only vispy to link. However, because we rely on vispy
                # cameras to handle events first and then send to napari, this isn't quite
                # as straightforward as it seems
                camera = VispyCamera(
                    self.grid[col, row], self.viewer.camera, self.viewer.dims
                )
                self._scene_canvas.events.draw.connect(camera.on_draw)
                self.cameras.append(camera)
            else:
                vispy_layer.node.parent = self.views[0].scene<|MERGE_RESOLUTION|>--- conflicted
+++ resolved
@@ -583,11 +583,8 @@
         None
         """
         self.layer_to_visual[napari_layer] = vispy_layer
-<<<<<<< HEAD
+        self._layer_overlay_to_visual[napari_layer] = {}
         self._on_grid_change()
-=======
-        self._layer_overlay_to_visual[napari_layer] = {}
->>>>>>> 4a88c15b
 
         napari_layer.events.visible.connect(self._reorder_layers)
         self.viewer.camera.events.angles.connect(vispy_layer._on_camera_move)
@@ -644,22 +641,16 @@
     def _add_overlay_to_visual(self, overlay: Overlay) -> None:
         """Create vispy overlay and add to dictionary of overlay visuals"""
         if isinstance(overlay, CanvasOverlay):
-<<<<<<< HEAD
             vispy_overlay = create_vispy_overlay(
                 overlay=overlay, viewer=self.viewer
             )
             vispy_overlay.node.parent = self.grid
-        elif isinstance(overlay, SceneOverlay):
+        else:
             for view in self.views:
                 vispy_overlay = create_vispy_overlay(
                     overlay=overlay, viewer=self.viewer
                 )
                 vispy_overlay.node.parent = view.scene
-=======
-            vispy_overlay.node.parent = self.view
-        else:
-            vispy_overlay.node.parent = self.view.scene
->>>>>>> 4a88c15b
         self._overlay_to_visual[overlay] = vispy_overlay
 
     def _update_layer_overlays_to_visual(self, layer: Layer) -> None:
