--- conflicted
+++ resolved
@@ -127,14 +127,9 @@
         self.grid_cameras = []
 
         self.layer_to_visual: dict[Layer, VispyBaseLayer] = {}
-<<<<<<< HEAD
         self._overlay_to_visuals: dict[Overlay, list[VispyBaseOverlay]] = {}
-        self._layer_overlays_to_visuals: dict[
-=======
-        self._overlay_to_visual: dict[Overlay, VispyBaseOverlay] = {}
-        self._layer_overlay_to_visual: dict[
->>>>>>> 0af2dc70
-            Layer, dict[Overlay, VispyBaseOverlay]
+        self._layer_overlay_to_visuals: dict[
+            Layer, dict[Overlay, list[VispyBaseOverlay]]
         ] = {}
         self._key_map_handler = key_map_handler
         self._instances.add(self)
@@ -616,11 +611,7 @@
         None
         """
         self.layer_to_visual[napari_layer] = vispy_layer
-<<<<<<< HEAD
-        self._layer_overlays_to_visuals[napari_layer] = {}
-=======
-        self._layer_overlay_to_visual[napari_layer] = {}
->>>>>>> 0af2dc70
+        self._layer_overlay_to_visuals[napari_layer] = {}
 
         napari_layer.events.visible.connect(self._reorder_layers)
         self.viewer.camera.events.angles.connect(vispy_layer._on_camera_move)
@@ -630,11 +621,7 @@
         # we need to trigger _on_matrix_change once after adding the overlays so that
         # all children nodes are assigned the correct transforms
         vispy_layer._on_matrix_change()
-
         self._reorder_layers()
-        # we need to trigger _on_matrix_change once after adding the overlays so that
-        # all children nodes are assigned the correct transforms
-        vispy_layer._on_matrix_change()
 
     def _remove_layer(self, event: Event) -> None:
         """Upon receiving event closes the Vispy visual, deletes it and reorders the still existing layers.
@@ -656,11 +643,7 @@
         del vispy_layer
         del self.layer_to_visual[layer]
         self._remove_layer_overlays(layer)
-<<<<<<< HEAD
-        del self._layer_overlays_to_visuals[layer]
-=======
-        del self._layer_overlay_to_visual[layer]
->>>>>>> 0af2dc70
+        del self._layer_overlay_to_visuals[layer]
         self._reorder_layers()
 
     def _reorder_layers(self) -> None:
@@ -696,16 +679,11 @@
         self._scene_canvas._draw_order.clear()
         self._scene_canvas.update()
 
-<<<<<<< HEAD
-    def _add_viewer_overlay(self, overlay, parent: Node) -> None:
-=======
     def _add_viewer_overlay(self, overlay: Overlay, parent: Node) -> None:
->>>>>>> 0af2dc70
         """Create vispy overlay and add to dictionary of overlay visuals"""
         vispy_overlay = create_vispy_overlay(
             overlay=overlay, viewer=self.viewer, parent=parent
         )
-<<<<<<< HEAD
         self._overlay_to_visuals.setdefault(overlay, []).append(vispy_overlay)
 
     def _update_viewer_overlays(self):
@@ -731,20 +709,25 @@
         # reparenting does not work well with grid mode (we end up with overlay visuals
         # "clipping" where the grid cell boundary used to be...) so we just remake them
         # whenever we need to change them
-        for overlay in list(self._layer_overlays_to_visuals[layer]):
-            overlay_visual = self._layer_overlays_to_visuals[layer].pop(
-                overlay
-            )
-            overlay_visual.close()
+        for overlay, overlay_visuals in list(
+            self._layer_overlay_to_visuals[layer].items()
+        ):
+            for overlay_visual in overlay_visuals:
+                overlay_visual = self._layer_overlay_to_visuals[layer].pop(
+                    overlay
+                )
+                overlay_visual.close()
 
         overlay_models = layer._overlays.values()
         for overlay in overlay_models:
             with layer.events._overlays.blocker():
                 overlay_visual = create_vispy_overlay(overlay, layer=layer)
-            self._layer_overlays_to_visuals[layer][overlay] = overlay_visual
+            self._layer_overlay_to_visuals[layer].setdefault(
+                overlay, []
+            ).append(overlay_visual)
 
         # set parent node appropriately and connect events
-        for overlay, overlay_visual in self._layer_overlays_to_visuals[
+        for overlay, overlay_visual in self._layer_overlay_to_visuals[
             layer
         ].items():
             if isinstance(overlay, CanvasOverlay):
@@ -765,58 +748,13 @@
             overlay_visual.reset()
 
     def _remove_layer_overlays(self, layer: Layer) -> None:
-        for overlay in list(self._layer_overlays_to_visuals[layer]):
-            overlay_visual = self._layer_overlays_to_visuals[layer].pop(
-                overlay
-            )
-            overlay_visual.close()
-=======
-        self._overlay_to_visual[overlay] = vispy_overlay
->>>>>>> 0af2dc70
-
-    def _update_viewer_overlays(self):
-        for overlay in list(self._overlay_to_visual):
-            overlay_visual = self._overlay_to_visual.pop(overlay)
-            overlay_visual.close()
-
-        for overlay in self.viewer._overlays.values():
-            if isinstance(overlay, CanvasOverlay):
-                self._add_viewer_overlay(overlay, self.view)
-            else:
-                self._add_viewer_overlay(overlay, self.view.scene)
-
-    def _update_layer_overlays(self, layer: Layer) -> None:
-        """Update the overlay visuals for each layer in the canvas.
-
-        Also ensures that overlays are properly assigned parents depending on
-        they class (canvas vs scene overlays).
-        """
-        # reparenting does not work well in a few cases (we end up with overlay visuals
-        # "clipping" through the canvas edges) so we just remake them
-        # whenever we need to change them.
-        for overlay in list(self._layer_overlay_to_visual[layer]):
-            overlay_visual = self._layer_overlay_to_visual[layer].pop(overlay)
-            overlay_visual.close()
-
-        overlay_models = layer._overlays.values()
-
-        for overlay in overlay_models:
-            if isinstance(overlay, CanvasOverlay):
-                parent = self.view
-            else:
-                parent = self.layer_to_visual[layer].node
-
-            # TODO: is this blocker still needed?
-            with layer.events._overlays.blocker():
-                overlay_visual = create_vispy_overlay(
-                    overlay, layer=layer, parent=parent
+        for overlay, overlay_visuals in list(
+            self._layer_overlay_to_visuals[layer].items()
+        ):
+            for overlay_visual in overlay_visuals:
+                overlay_visual = self._layer_overlay_to_visuals[layer].pop(
+                    overlay
                 )
-
-            self._layer_overlay_to_visual[layer][overlay] = overlay_visual
-
-    def _remove_layer_overlays(self, layer: Layer) -> None:
-        for overlay in list(self._layer_overlay_to_visual[layer]):
-            overlay_visual = self._layer_overlay_to_visual[layer].pop(overlay)
             overlay_visual.close()
 
     def _calculate_view_direction(
