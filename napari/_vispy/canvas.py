--- conflicted
+++ resolved
@@ -90,7 +90,7 @@
     _last_theme_color : Optional[npt.NDArray[np.float]]
         Theme color represented as numpy ndarray of shape (4,) before theme change
         was applied.
-    _overlay_to_visual : dict(napari.components.overlays, napari._vispy.overlays)
+    _overlay_to_visual : dict(napari.components.overlays, list(napari._vispy.overlays))
         A mapping of the napari overlays that are part of the viewer and their corresponding Vispy counterparts.
     _layer_overlay_to_visual : dict(napari.layers.Layer, dict(napari.components.overlays, napari._vispy.overlays))
         A mapping from each layer in the layerlist to their mappings of napari overlay->vispy counterpart.
@@ -131,7 +131,7 @@
         self.grid_cameras = []
 
         self.layer_to_visual: dict[Layer, VispyBaseLayer] = {}
-        self._overlay_to_visuals: dict[Overlay, list[VispyBaseOverlay]] = {}
+        self._overlay_to_visual: dict[Overlay, list[VispyBaseOverlay]] = {}
         self._layer_overlay_to_visual: dict[
             Layer, dict[Overlay, VispyBaseOverlay]
         ] = {}
@@ -714,23 +714,16 @@
         vispy_overlay = create_vispy_overlay(
             overlay=overlay, viewer=self.viewer, parent=parent
         )
-        self._overlay_to_visuals.setdefault(overlay, []).append(vispy_overlay)
-
-<<<<<<< HEAD
-    def _update_viewer_overlays(self):
-        for overlay in list(self._overlay_to_visuals):
-            if isinstance(overlay, CanvasOverlay):
-                overlay.events.gridded.disconnect(self._update_scenegraph)
-            vispy_overlays = self._overlay_to_visuals.pop(overlay)
-            for vispy_overlay in vispy_overlays:
-                vispy_overlay.close()
-=======
+        self._overlay_to_visual.setdefault(overlay, []).append(vispy_overlay)
+
     def _remove_viewer_overlays(self) -> None:
         """Remove all viewer overlay visuals and disconnect their events."""
         for overlay in list(self._overlay_to_visual):
-            vispy_overlay = self._overlay_to_visual.pop(overlay)
-            vispy_overlay.close()
->>>>>>> 14fc15ba
+            if isinstance(overlay, CanvasOverlay):
+                overlay.events.gridded.disconnect(self._update_scenegraph)
+            vispy_overlays = self._overlay_to_visual.pop(overlay)
+            for vispy_overlay in vispy_overlays:
+                vispy_overlay.close()
 
     def _update_viewer_overlays(self):
         """Update the viewer overlay visuals.
@@ -771,11 +764,6 @@
             vispy_overlay.close()
 
     def _update_layer_overlays(self, layer: Layer) -> None:
-<<<<<<< HEAD
-        # reparenting does not work well with grid mode (we end up with overlay visuals
-        # "clipping" where the grid cell boundary used to be...) so we just remake them
-        # whenever we need to change them
-=======
         """Update the overlay visuals for each layer in the canvas.
 
         Also ensures that overlays are properly assigned parents depending on
@@ -784,44 +772,24 @@
         # reparenting does not work well in a few cases (we end up with overlay visuals
         # "clipping" through the canvas edges) so we just remake them
         # whenever we need to change them.
->>>>>>> 14fc15ba
         self._remove_layer_overlays(layer)
 
         overlay_models = layer._overlays.values()
         for overlay in overlay_models:
-            with layer.events._overlays.blocker():
-                vispy_overlay = create_vispy_overlay(overlay, layer=layer)
-            self._layer_overlay_to_visual[layer][overlay] = vispy_overlay
-
-        # set parent node appropriately and connect events
-        for overlay, vispy_overlay in self._layer_overlay_to_visual[
-            layer
-        ].items():
             if isinstance(overlay, CanvasOverlay):
                 if self.viewer.grid.enabled:
                     row, col = self.viewer.grid.position(
                         self.viewer.layers.index(layer),
                         len(self.viewer.layers),
                     )
-                    view = self.grid[row, col]
+                    parent = self.grid[row, col]
                 else:
-                    view = self.view
-
-<<<<<<< HEAD
-                vispy_overlay.node.parent = view
+                    parent = self.view
+
             else:
-                vispy_overlay.node.parent = self.layer_to_visual[layer].node
-
-            # needed to bring up to date to the viewer
-            vispy_overlay.reset()
-
-    def _remove_layer_overlays(self, layer: Layer) -> None:
-        for overlay in list(self._layer_overlay_to_visual[layer]):
-            vispy_overlay = self._layer_overlay_to_visual[layer].pop(overlay)
-            vispy_overlay.close()
-=======
+                parent = self.layer_to_visual[layer].node
+
             self._add_layer_overlay(layer, overlay, parent)
->>>>>>> 14fc15ba
 
     def _calculate_view_direction(
         self, event_pos: tuple[float, float]
