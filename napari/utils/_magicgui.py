"""This module installs some napari-specific types in magicgui, if present.

magicgui is a package that allows users to create GUIs from python functions
https://magicgui.readthedocs.io/en/latest/

It offers a function ``register_type`` that allows developers to specify how
their custom classes or types should be converted into GUIs.  Then, when the
end-user annotates one of their function arguments with a type hint using one
of those custom classes, magicgui will know what to do with it.

Because of headless tests the tests for this module are
in napari/_tests/test_magicgui.py
"""

from __future__ import annotations

import weakref
from functools import cache, partial
<<<<<<< HEAD
from typing import TYPE_CHECKING, Any, Optional

import numpy as np
from magicgui.widgets import ComboBox, FunctionGui
from typing_extensions import get_args
=======
from typing import TYPE_CHECKING, Any, get_args
>>>>>>> 3a46b9c8

from napari.utils._proxies import PublicOnlyProxy

if TYPE_CHECKING:
    from concurrent.futures import Future

    from magicgui.widgets.bases import CategoricalWidget

    from napari._qt.qthreading import FunctionWorker
    from napari.layers import Layer
    from napari.viewer import Viewer


def _get_layer_from_widget(gui: ComboBox, viewer: Viewer) -> Optional[Layer]:
    """Retrieve layer used as input to function wrapped into magicgui .

    Parameters
    ----------
    gui : magicgui.widgets.ComboBox
        The instantiated ComboBox widget.

    Returns
    -------
    Layer
        layer passed as input to the function wrapped into magicgui.

    """
    import napari.types
    from napari.layers import Layer

    # this is workaround to work with python 3.9 as NewType do not contain
    # information about mmodule
    layer_types = {
        napari.types.ImageData,
        napari.types.LabelsData,
        napari.types.PointsData,
        napari.types.ShapesData,
        napari.types.SurfaceData,
        napari.types.TracksData,
        napari.types.VectorsData,
    }

    if isinstance(gui.value, Layer):
        return gui.value

    if gui.annotation not in layer_types:
        return None

    layer_name = gui.current_choice[: -len(' (data)')]
    return viewer.layers[layer_name]


def _get_layers_from_widget(gui: FunctionGui, viewer: Viewer) -> list[Layer]:
    """Retrieve layers used as input to function wrapped into magicgui .

    Parameters
    ----------
    gui : magicgui.widgets.FunctionGui
        The instantiated FunctionGui widget.

    Returns
    -------
    list
        list of layers passed as input to the function wrapped into magicgui.

    """
    res = []
    for widg in gui:
        if isinstance(widg, ComboBox):
            layer = _get_layer_from_widget(widg, viewer)
            if layer is not None:
                res.append(layer)
    return res


def _calc_affine_from_source_layers(data, source_layers: list[Layer]):
    """Calculate affine information for provided data based on source layers.

    Parameters
    ----------
    data : array
        Data to be added to the viewer.
    source_layers : list
        List of layers used to calculate affine information.

    Returns
    -------
    dict
        Dictionary with affine information.
    """

    source_layers = [
        layer for layer in source_layers if layer.ndim >= data.ndim
    ]

    if not source_layers:
        return {}

    ndim = data.ndim
    axis = np.array(range(-ndim, 0))

    data2physical = (
        source_layers[0]._transforms['data2physical'].set_slice(axis)
    )

    meta = {
        'scale': data2physical.scale,
        'translate': data2physical.translate,
        'rotate': data2physical.rotate,
        'shear': data2physical.shear,
        'affine': source_layers[0].affine.set_slice(axis).affine_matrix,
    }
    return meta

    # for layer in source_layers:
    #     if layer.ndim < ndim:
    #         continue
    #
    #     if layer.affine is not None:
    #         return layer.affine


def add_layer_data_to_viewer(gui: FunctionGui, result: Any, return_type: type):
    """Show a magicgui result in the viewer.

    This function will be called when a magicgui-decorated function has a
    return annotation of one of the `napari.types.<layer_name>Data` ... and
    will add the data in ``result`` to the current viewer as the corresponding
    layer type.

    Parameters
    ----------
    gui : MagicGui or QWidget
        The instantiated MagicGui widget.  May or may not be docked in a
        dock widget.
    result : Any
        The result of the function call. For this function, this should be
        *just* the data part of the corresponding layer type.
    return_type : type
        The return annotation that was used in the decorated function.

    Examples
    --------
    This allows the user to do this, and add the result as a viewer Image.

    >>> @magicgui
    ... def make_layer() -> napari.types.ImageData:
    ...     return np.random.rand(256, 256)

    """
    from napari._qt._qapp_model.injection._qprocessors import (
        _add_layer_data_to_viewer,
    )

    if result is not None and (viewer := find_viewer_ancestor(gui)):
        meta = {}
        if isinstance(gui, FunctionGui):
            layers = _get_layers_from_widget(gui, viewer)
            meta = _calc_affine_from_source_layers(result, layers)

        _add_layer_data_to_viewer(
            result,
            return_type=return_type,
            viewer=viewer,
            layer_name=gui.result_name,
            source={'widget': gui},
            meta=meta,
        )


def add_layer_data_tuples_to_viewer(gui, result, return_type):
    """Show a magicgui result in the viewer.

    This function will be called when a magicgui-decorated function has a
    return annotation of one of the `napari.types.<layer_name>Data` ... and
    will add the data in ``result`` to the current viewer as the corresponding
    layer type.

    Parameters
    ----------
    gui : MagicGui or QWidget
        The instantiated MagicGui widget.  May or may not be docked in a
        dock widget.
    result : Any
        The result of the function call. For this function, this should be
        *just* the data part of the corresponding layer type.
    return_type : type
        The return annotation that was used in the decorated function.

    Examples
    --------
    This allows the user to do this, and add the result to the viewer

    >>> @magicgui
    ... def make_layer() -> napari.types.LayerDataTuple:
    ...     return (np.ones((10,10)), {'name': 'hi'})

    >>> @magicgui
    ... def make_layer() -> List[napari.types.LayerDataTuple]:
    ...     return [(np.ones((10,10)), {'name': 'hi'})]

    """
    from napari._qt._qapp_model.injection._qprocessors import (
        _add_layer_data_tuples_to_viewer,
    )

    if viewer := find_viewer_ancestor(gui):
        _add_layer_data_tuples_to_viewer(
            result, viewer=viewer, source={'widget': gui}
        )


def add_worker_data(
    widget, worker: FunctionWorker, return_type, _from_tuple=True
):
    """Handle a thread_worker object returned from a magicgui widget.

    This allows someone annotate their magicgui with a return type of
    `FunctionWorker[...]`, create a napari thread worker (e.g. with the
    ``@thread_worker`` decorator), then simply return the worker.  We will hook up
    the `returned` signal to the machinery to add the result of the
    long-running function to the viewer.

    Parameters
    ----------
    widget : MagicGui
        The instantiated MagicGui widget.  May or may not be docked in a
        dock widget.
    worker : WorkerBase
        An instance of `napari._qt.qthreading.WorkerBase`, on worker.returned,
        the result will be added to the viewer.
    return_type : type
        The return annotation that was used in the decorated function.
    _from_tuple : bool, optional
        (only for internal use). True if the worker returns `LayerDataTuple`,
        False if it returns one of the `LayerData` types.

    Examples
    --------

    .. code-block:: python

        @magicgui
        def my_widget(...) -> FunctionWorker[ImageData]:

            @thread_worker
            def do_something_slowly(...) -> ImageData:
                ...

            return do_something_slowly(...)

    """

    cb = (
        add_layer_data_tuples_to_viewer
        if _from_tuple
        else add_layer_data_to_viewer
    )
    _return_type = get_args(return_type)[0]
    worker.signals.returned.connect(
        partial(cb, widget, return_type=_return_type)
    )


def add_future_data(gui, future: Future, return_type, _from_tuple=True):
    """Process a Future object from a magicgui widget.

    This function will be called when a magicgui-decorated function has a
    return annotation of one of the `napari.types.<layer_name>Data` ... and
    will add the data in ``result`` to the current viewer as the corresponding
    layer type.

    Parameters
    ----------
    gui : FunctionGui
        The instantiated magicgui widget.  May or may not be docked in a
        dock widget.
    future : Future
        An instance of `concurrent.futures.Future` (or any third-party) object
        with the same interface, that provides `add_done_callback` and `result`
        methods.  When the future is `done()`, the `result()` will be added
        to the viewer.
    return_type : type
        The return annotation that was used in the decorated function.
    _from_tuple : bool, optional
        (only for internal use). True if the future returns `LayerDataTuple`,
        False if it returns one of the `LayerData` types.
    """
    from napari._qt._qapp_model.injection._qprocessors import _add_future_data

    if viewer := find_viewer_ancestor(gui):
        _add_future_data(
            future,
            return_type=get_args(return_type)[0],
            _from_tuple=_from_tuple,
            viewer=viewer,
            source={'widget': gui},
        )


def find_viewer_ancestor(widget) -> Viewer | None:
    """Return the closest parent Viewer of ``widget``.

    Priority is given to `Viewer` ancestors of ``widget``.
    `napari.current_viewer()` is called for Widgets without a
    Viewer ancestor.

    Parameters
    ----------
    widget : QWidget
        A widget

    Returns
    -------
    viewer : napari.Viewer or None
        Viewer ancestor if it exists, else `napari.current_viewer()`
    """
    from napari._qt.widgets.qt_viewer_dock_widget import QtViewerDockWidget

    # magicgui v0.2.0 widgets are no longer QWidget subclasses, but the native
    # widget is available at widget.native
    if hasattr(widget, 'native') and hasattr(widget.native, 'parent'):
        parent = widget.native.parent()
    else:
        parent = widget.parent()
    from napari.viewer import current_viewer

    while parent:
        if hasattr(parent, '_qt_viewer'):  # QMainWindow
            return parent._qt_viewer.viewer
        if isinstance(parent, QtViewerDockWidget):  # DockWidget
            qt_viewer = parent._ref_qt_viewer()
            if qt_viewer is not None:
                return qt_viewer.viewer
            return current_viewer()
        parent = parent.parent()
    return current_viewer()


def proxy_viewer_ancestor(widget) -> PublicOnlyProxy[Viewer] | None:
    if viewer := find_viewer_ancestor(widget):
        return PublicOnlyProxy(viewer)
    return None


def get_layers(gui: CategoricalWidget) -> list[Layer]:
    """Retrieve layers matching gui.annotation, from the Viewer the gui is in.

    Parameters
    ----------
    gui : magicgui.widgets.Widget
        The instantiated MagicGui widget.  May or may not be docked in a
        dock widget.

    Returns
    -------
    tuple
        Tuple of layers of type ``gui.annotation``

    Examples
    --------
    This allows the user to do this, and get a dropdown box in their GUI
    that shows the available image layers.

    >>> @magicgui
    ... def get_layer_mean(layer: napari.layers.Image) -> float:
    ...     return layer.data.mean()

    """
    if viewer := find_viewer_ancestor(gui.native):
        return [x for x in viewer.layers if isinstance(x, gui.annotation)]
    return []


def get_layers_data(gui: CategoricalWidget) -> list[tuple[str, Any]]:
    """Retrieve layers matching gui.annotation, from the Viewer the gui is in.

    As opposed to `get_layers`, this function returns just `layer.data` rather
    than the full layer object.

    Parameters
    ----------
    gui : magicgui.widgets.Widget
        The instantiated MagicGui widget.  May or may not be docked in a
        dock widget.

    Returns
    -------
    tuple
        Tuple of layer.data from layers of type ``gui.annotation``

    Examples
    --------
    This allows the user to do this, and get a dropdown box in their GUI
    that shows the available image layers, but just get the data from the image
    as function input

    >>> @magicgui
    ... def get_layer_mean(data: napari.types.ImageData) -> float:
    ...     return data.mean()

    """
    from napari import layers

    if not (viewer := find_viewer_ancestor(gui.native)):
        return ()

    layer_type_name = gui.annotation.__name__.replace('Data', '').title()
    layer_type = getattr(layers, layer_type_name)
    choices = []
    for layer in [x for x in viewer.layers if isinstance(x, layer_type)]:
        choice_key = f'{layer.name} (data)'
        choices.append((choice_key, layer.data))
        layer.events.data.connect(_make_choice_data_setter(gui, choice_key))

    return choices


@cache
def _make_choice_data_setter(gui: CategoricalWidget, choice_name: str):
    """Return a function that sets the ``data`` for ``choice_name`` in ``gui``.

    Note, using lru_cache here so that the **same** function object is returned
    if you call this twice for the same widget/choice_name combination. This is
    so that when we connect it above in `layer.events.data.connect()`, it will
    only get connected once (because ``.connect()`` will not add a specific callback
    more than once)
    """
    gui_ref = weakref.ref(gui)

    def setter(event):
        _gui = gui_ref()
        if _gui is not None:
            _gui.set_choice(choice_name, event.value)

    return setter


def add_layer_to_viewer(gui, result: Any, return_type: type[Layer]) -> None:
    """Show a magicgui result in the viewer.

    Parameters
    ----------
    gui : MagicGui or QWidget
        The instantiated MagicGui widget.  May or may not be docked in a
        dock widget.
    result : Any
        The result of the function call.
    return_type : type
        The return annotation that was used in the decorated function.

    Examples
    --------
    This allows the user to do this, and add the resulting layer to the viewer.

    >>> @magicgui
    ... def make_layer() -> napari.layers.Image:
    ...     return napari.layers.Image(np.random.rand(64, 64))

    """
    add_layers_to_viewer(gui, [result], list[return_type])


def add_layers_to_viewer(
    gui: FunctionGui[Any], result: Any, return_type: type[list[Layer]]
) -> None:
    """Show a magicgui result in the viewer.

    Parameters
    ----------
    gui : MagicGui or QWidget
        The instantiated MagicGui widget.  May or may not be docked in a
        dock widget.
    result : Any
        The result of the function call.
    return_type : type
        The return annotation that was used in the decorated function.

    Examples
    --------
    This allows the user to do this, and add the resulting layer to the viewer.

    >>> @magicgui
    ... def make_layer() -> List[napari.layers.Layer]:
    ...     return napari.layers.Image(np.random.rand(64, 64))

    """
    from napari._qt._qapp_model.injection._qprocessors import (
        _add_layer_to_viewer,
    )

    viewer = find_viewer_ancestor(gui)
    if not viewer:
        return

    for item in result:
        if item is not None:
            _add_layer_to_viewer(item, viewer=viewer, source={'widget': gui})<|MERGE_RESOLUTION|>--- conflicted
+++ resolved
@@ -16,15 +16,10 @@
 
 import weakref
 from functools import cache, partial
-<<<<<<< HEAD
-from typing import TYPE_CHECKING, Any, Optional
+from typing import TYPE_CHECKING, Any, Optional, get_args
 
 import numpy as np
-from magicgui.widgets import ComboBox, FunctionGui
-from typing_extensions import get_args
-=======
-from typing import TYPE_CHECKING, Any, get_args
->>>>>>> 3a46b9c8
+from magicgui.widgets import ComboBox, FunctionGu
 
 from napari.utils._proxies import PublicOnlyProxy
 
