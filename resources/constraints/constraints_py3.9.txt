--- conflicted
+++ resolved
@@ -527,11 +527,7 @@
     # via pandas
 urllib3==2.0.4
     # via requests
-<<<<<<< HEAD
-virtualenv==20.24.1
-=======
 virtualenv==20.24.2
->>>>>>> 89482cda
     # via napari (setup.cfg)
 vispy==0.13.0
     # via
@@ -559,11 +555,7 @@
     #   importlib-resources
 
 # The following packages are considered to be unsafe in a requirements file:
-<<<<<<< HEAD
-pip==23.2
-=======
 pip==23.2.1
->>>>>>> 89482cda
     # via napari-plugin-manager
 setuptools==68.0.0
     # via
