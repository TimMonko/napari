--- conflicted
+++ resolved
@@ -92,11 +92,7 @@
     # via cachey
 hsluv==5.0.3
     # via vispy
-<<<<<<< HEAD
-hypothesis==6.79.2
-=======
 hypothesis==6.81.0
->>>>>>> d043abc9
     # via napari (setup.cfg)
 idna==3.4
     # via requests
